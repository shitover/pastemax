--- conflicted
+++ resolved
@@ -1,4 +1,3 @@
-<<<<<<< HEAD
 // src/components/FileList.tsx
 import { useState, useMemo, useCallback } from 'react';
 import { FileListProps, FileData } from '../types/FileTypes';
@@ -14,89 +13,6 @@
   onChatAbout,
   isLlmConfigured,
 }: FileListProps) => {
-  // Only show files that are in the selectedFiles array and not binary/skipped
-  const displayableFiles = useMemo(
-    () =>
-      files.filter(
-        (file: FileData) =>
-          selectedFiles.some((selectedPath) => arePathsEqual(selectedPath, file.path)) &&
-          !file.isSkipped &&
-          !file.excludedByDefault
-      ),
-    [files, selectedFiles]
-  );
-
-  const [previewModalOpen, setPreviewModalOpen] = useState(false);
-  const [previewFiles, setPreviewFiles] = useState([] as FileData[]);
-  const [activePreviewFile, setActivePreviewFile] = useState('' as string); // Track active file
-
-  // Memoize the handlePreview to prevent recreation on each render
-  const handlePreview = useCallback(
-    (filePath: string) => {
-      const fileToPreview = files.find((f) => f.path === filePath);
-      if (fileToPreview) {
-        setPreviewFiles([fileToPreview]); // Set to a single file
-        setActivePreviewFile(filePath);
-        setPreviewModalOpen(true);
-      }
-    },
-    [files]
-  );
-
-  // Memoize the handleClosePreview to prevent recreation on each render
-  const handleClosePreview = useCallback(() => {
-    setPreviewModalOpen(false);
-    setPreviewFiles([]);
-    setActivePreviewFile('');
-  }, []);
-
-  // Memoize the rendered file cards to prevent unnecessary re-renders
-  const renderedFileCards = useMemo(() => {
-    return displayableFiles.map((file: FileData) => (
-      <FileCard
-        key={file.path}
-        file={file}
-        isSelected={true} // All displayed files are selected
-        toggleSelection={toggleFileSelection}
-        onPreview={handlePreview} // Pass the preview handler
-        onChatAbout={onChatAbout} // Pass the chat handler
-        isLlmConfigured={isLlmConfigured} // Pass LLM configuration status
-      />
-    ));
-  }, [displayableFiles, toggleFileSelection, handlePreview, onChatAbout, isLlmConfigured]);
-
-  return (
-    <div className="file-list-container">
-      {displayableFiles.length > 0 ? (
-        <div className="file-list">{renderedFileCards}</div>
-      ) : (
-        <div className="file-list-empty">
-          {files.length > 0
-            ? 'No files selected. Select files from the sidebar.'
-            : 'Select a folder to view files'}
-        </div>
-      )}
-      <FilePreviewModal
-        isOpen={previewModalOpen}
-        onClose={handleClosePreview}
-        files={previewFiles}
-        initialActiveFile={activePreviewFile}
-      />
-    </div>
-  );
-};
-
-export default FileList;
-=======
-// src/components/FileList.tsx
-import { useState, useMemo, useCallback } from 'react'; // Add useCallback
-import { FileListProps, FileData } from '../types/FileTypes';
-import FileCard from './FileCard';
-import FilePreviewModal from './FilePreviewModal';
-import { arePathsEqual } from '../utils/pathUtils';
-
-// Add proper memoization to avoid unnecessary re-renders
-const FileList = ({ files, selectedFiles, toggleFileSelection }: FileListProps) => {
   // Only show files that are in the selectedFiles array and not binary/skipped
   const displayableFiles = useMemo(
     () =>
@@ -146,9 +62,11 @@
         isSelected={true} // All displayed files are selected
         toggleSelection={toggleFileSelection}
         onPreview={handlePreview} // Pass the preview handler
+        onChatAbout={onChatAbout} // Pass the chat handler
+        isLlmConfigured={isLlmConfigured} // Pass LLM configuration status
       />
     ));
-  }, [displayableFiles, toggleFileSelection, handlePreview]);
+  }, [displayableFiles, toggleFileSelection, handlePreview, onChatAbout, isLlmConfigured]);
 
   return (
     <div className="file-list-container">
@@ -171,5 +89,4 @@
   );
 };
 
-export default FileList;
->>>>>>> 719218d5
+export default FileList;